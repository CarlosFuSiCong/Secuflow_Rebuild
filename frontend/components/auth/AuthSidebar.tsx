--- conflicted
+++ resolved
@@ -32,14 +32,6 @@
             <AvatarFallback>{AVATAR_FALLBACK}</AvatarFallback>
           </Avatar>
           <p className="mb-6 text-lg opacity-90">
-<<<<<<< HEAD
-            "{TESTIMONIAL_TEXT}"
-          </p>
-        </div>
-        <div>
-          <p className="font-semibold">{AUTHOR_NAME}</p>
-          <p className="opacity-80">{AUTHOR_TITLE}</p>
-=======
             "Secuflow has revolutionized our security workflow. The automated vulnerability
             scanning and comprehensive reporting give us confidence in our code quality.
             It's an essential tool for any development team serious about security."
@@ -48,7 +40,6 @@
         <div>
           <p className="font-semibold">Sicong Fu</p>
           <p className="opacity-80">Security Engineer at TechCorp</p>
->>>>>>> b7eb679b
         </div>
       </div>
     </div>
